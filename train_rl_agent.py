--- conflicted
+++ resolved
@@ -291,11 +291,9 @@
         else:
             vec = SubprocVecEnv(env_fns)
             print(f"[env] training with {config.num_envs} parallel workers")
-<<<<<<< HEAD
+
         vec.seed(config.seed)
-=======
-        vec.seed([config.seed + idx for idx in range(config.num_envs)])
->>>>>>> 2ecf6ca9
+
         train_env = VecMonitor(vec)
         train_env.reset()
 
